'use strict';


// mocha defines to avoid JSHint breakage
/* global describe, it, before, beforeEach, after, afterEach */

//  NOTE: these tests require a running kafka broker at localhost:9092

const Kasocki      = require('../lib/Kasocki');

const assert       = require('assert');
const P            = require('bluebird');
const bunyan       = require('bunyan');
const http         = require('http');
const socket_io    = require('socket.io');

/**
 * Kasocki socket.io test server.
 * Connect to this with a client on port 6927.
 * Kafka broker must be running at localhost:9092.
 */
class TestKasockiServer {

    constructor(port, kasockiOptions) {
        this.port = port;
        this.server = http.createServer();
        this.io = socket_io(this.server);

        this.log = bunyan.createLogger({
            name: 'KasockiTest',
            // level: 'trace',
            level: 'fatal',
        });

        kasockiOptions = kasockiOptions || {};
        kasockiOptions.logger = this.log;

        this.io.on('connection', (socket) => {
            // Kafka broker should be running at localhost:9092.
            // TODO: How to Mock Kafka broker and prep topics and data?
            this.kasocki = new Kasocki(socket, kasockiOptions);
            this.kasocki.connect()
            .then(() => {
                this.log.debug('Connected Kasocki ready');
            });

            // TODO: This is a total hack.  Calling KafkaConsumer
            // disconnect can result in hung processes until
            // messages/consumer connections are GCed.  This
            // can cause tests to never finish.  By
            // deleting the kafka consumer instance before
            // Kasocki handles the socket.io client disconnect event,
            // Kasocki will not attempt to call kafka consumer disconnec().
            // See: https://github.com/Blizzard/node-rdkafka/issues/5
            socket.on('disconnect', () => {
                delete this.kasocki.kafkaConsumer;
            });
        });

    }

    listen() {
        this.server.listen(this.port);
    }

    close() {
        this.server.close();
    }
}


assert.topicOffsetsInMessages = (messages, topicOffsets) => {
    topicOffsets.forEach((topicOffset) => {
        let foundIt = messages.find((msg) => {
            return (
                msg._kafka.topic === topicOffset.topic &&
                msg._kafka.offset === topicOffset.offset
            );
        });
        // assert that messages contained a message
        // consumed from topic at offset.
        assert.ok(foundIt, `message in ${topicOffset.topic} at ${topicOffset.partition} should be found`);
    });
}

assert.topicOffsetsInAssignments = (assignments, topicOffsets) => {
    topicOffsets.forEach((t) => {
        let foundIt = assignments.find((assigned) => {
            return (
                assigned.topic === t.topic &&
                assigned.partition === t.partition &&
                assigned.offset === t.offset
            );
        });
        assert.ok(
            foundIt,
            `topic ${t.topic} in partition ${t.partition} was subscribed and assigned offset ${t.offset}`
        );
    });
}

assert.errorNameEqual = (e, errorName) => {
    assert.equal(e.name, errorName, `should error with ${errorName}, got ${e.name} instead.`);
}

describe('Kasocki', function() {
    this.timeout(30000);

    const topicNames = [
        'kasocki_test_01',
        'kasocki_test_02',
        'kasocki_test_03'
    ];

    const serverPort            = 6900;
    const server                = new TestKasockiServer(serverPort);

    const restrictiveServerPort = 6901;
    const restrictiveServer     = new TestKasockiServer(restrictiveServerPort, {
        allowedTopics: topicNames
    });

    function createClient(port) {
        return P.promisifyAll(require('socket.io-client')(`http://localhost:${port}/`));
    }

    before(function() {
        server.listen();
        restrictiveServer.listen();
    });

    after(function() {
        server.close();
        restrictiveServer.close();
    });

    // == Test connect

    it('should connect and return existent topics', function(done) {
        const client = createClient(serverPort);
        client.on('ready', (availableTopics) => {
            // assert that each of these is in available topics returned by
            // client on ready.  We can't be certain about what other topics
            // might exist on our Kafka broker, and without configuring Kasocki
            // with allowedTopics, we will get all topics.  We create
            // these topics in clean_kafka.sh, so we know that at least
            // these should exist and be available.
            ['kasocki_test_01', 'kasocki_test_02', 'kasocki_test_03'].forEach((t) => {
                assert.ok(availableTopics.indexOf(t) >= 0, `${t} not in available topics`);
            });
            client.disconnect();
            done();
        });
    });

    it('should connect and return only allowed topics', function(done) {
        const client = createClient(restrictiveServerPort);
        client.on('ready', (availableTopics) => {
            assert.equal(
                availableTopics.length,
                topicNames.length,
                `Only ${topicNames.length} topics should be available for consumption`
            );
            // Only allowedTopics should be returned on ready.
            topicNames.forEach((t) => {
                let foundIt = availableTopics.find((availableTopic) => {
                    return (availableTopic === t);
                });
                assert.ok(foundIt, `topic ${t} is available for consumption`);
            });
            client.disconnect();
            done();
        });
    });


    // == Test subscribe to latest

    it('should subscribe to a single topic', function(done) {
        const client = createClient(serverPort);
        client.on('ready', (availableTopics) => {
            client.emitAsync('subscribe', [topicNames[0]])
            .then((assignments) => {
                let shouldBe = [ { topic: topicNames[0], partition: 0, offset: -1 } ]
                assert.equal(
                    assignments.length,
                    shouldBe.length,
                    `${shouldBe.length} topic partitions should be assigned, got ${assignments.length}`
                );
                assert.topicOffsetsInAssignments(assignments, shouldBe);
            })
            .finally(() => {
                client.disconnect();
                done();
            });
        });
    });

    it('should subscribe to multiple topics', function(done) {
        const client = createClient(serverPort);
        client.on('ready', (availableTopics) => {
            client.emitAsync('subscribe', [topicNames[0], topicNames[1]])
            .then((assignments) => {
                let shouldBe = [
                    { topic: topicNames[0], partition: 0, offset: -1 },
                    { topic: topicNames[1], partition: 0, offset: -1 }
                ]
                assert.equal(
                    assignments.length,
                    shouldBe.length,
                    `${shouldBe.length} topic partitions should be assigned, got ${assignments.length}`
                );
                assert.topicOffsetsInAssignments(assignments, shouldBe);
            })
            .finally(() => {
                client.disconnect();
                done();
            });
        });
    });

    it('should fail subscribe to a non Array', function(done) {
        const client = createClient(serverPort);
        client.on('ready', (availableTopics) => {
            client.emitAsync('subscribe', {'this': 'will fail'})
            .catch((e) => {
                assert.errorNameEqual(e, 'InvalidAssignmentError');
            })
            .finally(() => {
                client.disconnect();
                done();
            });
        });
    });


    it('should fail subscribe to a single non existent topic', function(done) {
        const client = createClient(serverPort);
        client.on('ready', (availableTopics) => {
            client.emitAsync('subscribe', ['non-existent-topic'])
            .catch((e) => {
                assert.errorNameEqual(e, 'TopicNotAvailableError');
            })
            .finally(() => {
                client.disconnect();
                done();
            });
        });
    });

    it('should fail subscribe to multiple topics, one of which does not exist', function(done) {
        const client = createClient(serverPort);
        client.on('ready', (availableTopics) => {
            client.emitAsync('subscribe', [topicNames[0], 'non-existent-topic'])
            .catch((e) => {
                // TODO check err type?
                assert.ok(true, 'should throw an error');
            })
            .finally(() => {
                client.disconnect();
                done();
            });
        });
    });

    it('should subscribe to a single allowed topic', function(done) {
        const client = createClient(restrictiveServerPort);
        client.on('ready', (availableTopics) => {
            client.emitAsync('subscribe', [topicNames[0]])
            .then((assignments) => {
                let shouldBe = [ { topic: topicNames[0], partition: 0, offset: -1 } ]
                assert.equal(
                    assignments.length,
                    shouldBe.length,
                    `${shouldBe.length} topic partitions should be assigned, got ${assignments.length}`
                );
                assert.topicOffsetsInAssignments(assignments, shouldBe);
            })
            .finally(() => {
                client.disconnect();
                done();
            });
        });
    });

    it('should subscribe to a multiple allowed topics', function(done) {
        const client = createClient(restrictiveServerPort);
        client.on('ready', (availableTopics) => {
            client.emitAsync('subscribe', [topicNames[0], topicNames[1]])
            .then((assignments) => {
                let shouldBe = [
                    { topic: topicNames[0], partition: 0, offset: -1 },
                    { topic: topicNames[1], partition: 0, offset: -1 }
                ]
                assert.equal(
                    assignments.length,
                    shouldBe.length,
                    `${shouldBe.length} topic partitions should be assigned, got ${assignments.length}`
                );
                assert.topicOffsetsInAssignments(assignments, shouldBe);
            })
            .finally(() => {
                client.disconnect();
                done();
            });
        });
    });

    it('should fail subscribe to a single unallowed topic', function(done) {
        const client = createClient(restrictiveServerPort);
        client.on('ready', (availableTopics) => {
            client.emitAsync('subscribe', ['non-existent-topic'])
            .catch((e) => {
                assert.errorNameEqual(e, 'TopicNotAvailableError');
            })
            .finally(() => {
                client.disconnect();
                done();
            });
        });
    });

    it('should fail subscribe to a multiple topics with at least one not allowed', function(done) {
        const client = createClient(restrictiveServerPort);
        client.on('ready', (availableTopics) => {
            client.emitAsync('subscribe', [topicNames[0], 'non-existent-topic'])
            .catch((e) => {
                // TODO check err type?
                assert.ok(true, 'should throw an error');
            })
            .finally(() => {
                client.disconnect();
                done();
            });
        });
    });

    it('should fail subscribe if already subscribed', function(done) {
        const client = createClient(serverPort);

        client.on('ready', () => {
            client.emitAsync('subscribe', topicNames[0])
            .then((subscribedTopics) => {
                // start consuming, the on message handler will collect them
                return client.emitAsync('subscribe', topicNames[1]);
            })
            .catch((e) => {
                assert.errorNameEqual(e, 'AlreadySubscribedError');
            })
            .finally(() => {
                client.disconnect();
                done();
            });
        });
    });


    // == Test subscribe with offset

    it('should subscribe with offsets to a single topic', function(done) {
        const client = createClient(serverPort);
        const assignment = [ { topic: topicNames[0], partition: 0, offset: 0 } ];

        client.on('ready', (availableTopics) => {
            client.emitAsync('subscribe', assignment)
            .then((returnedAssignment) => {
                assert.equal(
                    returnedAssignment.length,
                    assignment.length,
                    `${assignment.length} topic partitions should be assigned`
                );
                assert.topicOffsetsInAssignments(returnedAssignment, assignment);
            })
            .finally(() => {
                client.disconnect();
                done();
            });
        });
    });

    it('should subscribe with offsets to a single allowed topic', function(done) {
        const client = createClient(restrictiveServerPort);
        const assignment = [ { topic: topicNames[0], partition: 0, offset: 0 } ];

        client.on('ready', (availableTopics) => {
            client.emitAsync('subscribe', assignment)
            .then((returnedAssignment) => {
                assert.equal(
                    returnedAssignment.length,
                    assignment.length,
                    `${assignment.length} topic partitions should be assigned`
                );
                assert.topicOffsetsInAssignments(returnedAssignment, assignment);
            })
            .finally(() => {
                client.disconnect();
                done();
            });
        });
    });

    it('should fail subscribe with offsets to a single not available topic', function(done) {
        const client = createClient(serverPort);
        const assignment = [ { topic: 'not-a-topic', partition: 0, offset: 0 } ];

        client.on('ready', (availableTopics) => {
            client.emitAsync('subscribe', assignment)
            .catch((e) => {
                // TODO check err type?
                assert.ok(true, 'should throw an error');
            })
            .finally(() => {
                client.disconnect();
                done();
            });
        });
    });

    it('should fail subscribe with offsets to a single not allowed topic', function(done) {
        const client = createClient(restrictiveServerPort);
        const assignment = [ { topic: 'kasocki_test_04', partition: 0, offset: 0 } ];

        client.on('ready', (availableTopics) => {
            client.emitAsync('subscribe', assignment)
            .catch((e) => {
                assert.errorNameEqual(e, 'TopicNotAvailableError');
            })
            .finally(() => {
                client.disconnect();
                done();
            });
        });
    });

    it('should subscribe with offsets to a multiple topics', function(done) {
        const client = createClient(serverPort);
        const assignment = [
            { topic: topicNames[0], partition: 0, offset: 0 },
            { topic: topicNames[1], partition: 0, offset: 0 }
        ];

        client.on('ready', (availableTopics) => {
            client.emitAsync('subscribe', assignment)
            .then((returnedAssignment) => {
                assert.equal(
                    returnedAssignment.length,
                    assignment.length,
                    `${assignment.length} topic partitions should be assigned`
                );
                assert.topicOffsetsInAssignments(returnedAssignment, assignment);
            })
            .finally(() => {
                client.disconnect();
                done();
            });
        });
    });


    it('should fail subscribe with offsets to a multiple topics where one is not available', function(done) {
        const client = createClient(serverPort);
        const assignment = [
            { topic: topicNames[0], partition: 0, offset: 0 },
            { topic: 'not-a-topic', partition: 0, offset: 0 }
        ];

        client.on('ready', (availableTopics) => {
            client.emitAsync('subscribe', assignment)
            .catch((e) => {
                assert.errorNameEqual(e, 'TopicNotAvailableError');
            })
            .finally(() => {
                client.disconnect();
                done();
            });
        });
    });

    // == Test error socket event ==

    it('should fail consume if not yet subscribed and emit error event', function(done) {
        const client = createClient(serverPort);

        client.on('ready', (availableTopics) => {
            client.on('err', (e) => {
                assert.errorNameEqual(e, 'NotSubscribedError');
                client.disconnect();
                done();
            });

            // consume without subscribe
            client.emitAsync('consume', null)
            .then(() => {
                // should not get here!
                assert.ok(false, 'unsubscribed consume must error')
            })
            .catch((e) => {
                // no op, we will expect on error handler to validate error
            })
        })
    });


    // == Test consume ==

    it('should consume a single message from a single topic', function(done) {
        const client = createClient(serverPort);
        const assignment = [{ topic: topicNames[0], partition: 0, offset: 0 }];

        client.on('ready', (availableTopics) => {
            client.emitAsync('subscribe', assignment)
            .then((subscribedTopics) => {
                // consume
                return client.emitAsync('consume', null)
            })
            .then((msg) => {
                assert.equal(msg._kafka.offset, 0, `check kafka offset in ${topicNames[0]}`);
            })
            .finally(() => {
                client.disconnect();
                done();
            });
        })
    });

    it('should consume two messages from a single topic', function(done) {
        const client = createClient(serverPort);
        const assignment = [{ topic: topicNames[1], partition: 0, offset: 0 }];

        client.on('ready', () => {
            client.emitAsync('subscribe', assignment)
            .then((subscribedTopics) => {
                // consume
                return client.emitAsync('consume', null)
            })
            .then((msg) => {
                assert.equal(msg._kafka.offset, 0, `check kafka offset in ${topicNames[0]}`);
                // consume again
                return client.emitAsync('consume', null)
            })
            .then((msg) => {
                assert.equal(msg._kafka.offset, 1, `check kafka offset in ${topicNames[0]}`);
            })
            .finally(() => {
                client.disconnect();
                done();
            });
        });
    });

    it('should consume three messages from two topics', function(done) {
        const client = createClient(serverPort);
        client.on('ready', () => {
            const assignment = [
                { topic: topicNames[0], partition: 0, offset: 0 },
                { topic: topicNames[1], partition: 0, offset: 0 }
            ];
            client.emitAsync('subscribe', assignment)
            .then((subscribedTopics) => {
                // Consume three messages
                return Promise.all([
                    client.emitAsync('consume', null),
                    client.emitAsync('consume', null),
                    client.emitAsync('consume', null)
                ]);
            })
            .then((messages) => {
                // Look for each of the following topic and offsets
                // to have been consumed.
                let shouldHave = [
                    { topic: topicNames[0], offset: 0 },
                    { topic: topicNames[1], offset: 0 },
                    { topic: topicNames[1], offset: 1 }
                ]
                assert.equal(messages.length, shouldHave.length, `should have consumed ${shouldHave.length} messages`);
                assert.topicOffsetsInMessages(messages, shouldHave);
            })
            .finally(() => {
                client.disconnect();
                done();
            });
        });
    });

    it('should fail consume if not yet subscribed', function(done) {
        const client = createClient(serverPort);

        client.on('ready', (availableTopics) => {
            client.emitAsync('consume', null)
            .then(() => {
                // should not get here!
                assert.ok(false, 'unsubscribed consume must error')
            })
            .catch((e) => {
                assert.errorNameEqual(e, 'NotSubscribedError');
            })
            .finally(() => {
                client.disconnect();
                done();
            });
        })
    });

    it('should not fail consume if a topic has bad data', function(done) {
        const client = createClient(serverPort);
        // topicNames[2] has invalid json at offset 0
        const assignment = [{ topic: topicNames[2], partition: 0, offset: 0 }];

        client.on('ready', (availableTopics) => {
            client.emitAsync('subscribe', assignment)
            .then((subscribedTopics) => {
                // consume
                return client.emitAsync('consume', null);
            })
            .then((msg) => {
                // The first message in topicNames[2] (kasocki_test_03)
                // should be skipped because it is not valid JSON,
                // and the next one should be returned to the client
                // transparently.
                assert.equal(msg._kafka.offset, 1, `check kafka offset in ${topicNames[0]}`);
            })
            .finally(() => {
                client.disconnect();
                done();
            });
        })
    });

    it('should subscribe and consume with offset reset to latest', function(done) {
<<<<<<< HEAD
=======
        // Since we will produce data to kasocki_test_04, it is reserved for
        // this test only.
        const topicName = 'kasocki_test_04';
>>>>>>> 2984d8bf
        const kafka = require('node-rdkafka');
        var producer = new kafka.Producer({
          'metadata.broker.list': 'localhost:9092',
        });
        producer = P.promisifyAll(producer, {});

        // Just fail if we encounter any producer errors.
        producer.on('error', (e) => {
            console.log(e);
            throw Error(`Kafka producer threw error: ${e.message}`);
        });

        producer.connectAsync(undefined)
        .then(() => {
<<<<<<< HEAD
            const topic = producer.Topic(topicNames[1], {'request.required.acks': 1});

            const client = createClient(serverPort);
            const assignment = [ { topic: topicNames[1], partition: 0, offset: 99999999999 } ];
=======
            const topic = producer.Topic(topicName, {'request.required.acks': 1});

            const client = createClient(serverPort);
            const assignment = [ { topic: topicName, partition: 0, offset: 99999999999 } ];
>>>>>>> 2984d8bf

            client.on('ready', (availableTopics) => {
                client.emitAsync('subscribe', assignment)
                .then((returnedAssignment) => {
                    // We need to interleave a consume and a produce call.
                    // The consume must happen first, so that the non-existent
                    // offset can be requested and reset.  Then, a message
                    // needs to be produced to the topic.  The consume
                    // call should pick up this message.

                    // attempt to consume, but don't return the promise yet.
                    let consumePromise = client.emitAsync('consume', null);

                    // Delay for a bit to make sure the consume request
                    //  has time to make it to Kafka.
                    return P.delay(3000)
                    // Then produce a message;
                    .then(() => {
                        return producer.produceAsync({
                            message: new Buffer('{"a": "new message"}'),
                            partition: 0,
                            topic: topic
                        })
                    })
                    // Once the message has been produced, return the
                    // consumePromise and wait for it to be resolved.
                    .then(() => {
                        return consumePromise;
                    });
                })
                .then((msg) => {
<<<<<<< HEAD
                    // fixture_kafka.sh should have set up 2 message in topicNames[1] (kasocki_test_02).
                    // Since we produced 1 more message, we should have consumed the 3rd message at offset 2.
                    assert.equal(msg._kafka.offset, 2, `offset should have reset to latest in ${topicNames[1]}`);
=======
                    // fixture_kafka.sh should have set up 2 messages in kasocki_test_04.
                    // Since we produced 1 more message, we should have consumed the 3rd message at offset 2.
                    assert.equal(msg._kafka.offset, 2, `offset should have reset to latest in ${topicName}`);
>>>>>>> 2984d8bf
                })
                .finally(() => {
                    client.disconnect();
                    done();
                });
            });
        });
    });

    it('should subscribe and consume with offset reset to earliest', function(done) {
        const earliestServerPort = 6905;
        const earliestServer = new TestKasockiServer(earliestServerPort, {
            kafkaConfig: {
                default_topic_config: {
                    'auto.offset.reset': 'earliest'
                }
            }
        });
        earliestServer.listen();

        const client = createClient(earliestServerPort);
        const assignment = [ { topic: topicNames[0], partition: 0, offset: 999999999 } ];

        client.on('ready', (availableTopics) => {
            client.emitAsync('subscribe', assignment)
            .then((returnedAssignment) => {
                // consume
                return client.emitAsync('consume', null);
            })
            .then((msg) => {
                assert.equal(msg._kafka.offset, 0, `offset should have reset to earliest in ${topicNames[1]}`);
            })
            .finally(() => {
                client.disconnect();
                earliestServer.close();
                done();
            });
        });
    });


    // == Test filter ==

    it('should consume two messages from two topics with a simple filter', function(done) {
        const client = createClient(serverPort);

        const assignment = [
            { topic: topicNames[0], partition: 0, offset: 0 },
            { topic: topicNames[1], partition: 0, offset: 0 }
        ];

        // Filter where price is 25.00
        const filters = {
            'price': 25.00
        }

        client.on('ready', () => {

            client.emitAsync('subscribe', assignment)
            .then((subscribedTopics) => {
                return client.emitAsync('filter', filters)
            })
            .then(() => {
                // Consume two messages
                return Promise.all([
                    client.emitAsync('consume', null),
                    client.emitAsync('consume', null)
                ]);
            })
            .then((messages) => {
                // Look for each of the following topic and offsets
                // to have been consumed.
                let shouldHave = [
                    { topic: topicNames[0], offset: 0 },
                    { topic: topicNames[1], offset: 1 }
                ]
                assert.equal(messages.length, shouldHave.length, `should have consumed ${shouldHave.length} messages`);
                assert.topicOffsetsInMessages(messages, shouldHave);
            })
            .finally(() => {
                client.disconnect();
                done();
            });
        });
    });

    it('should consume two messages from two topics with a dotted filter', function(done) {
        const client = createClient(serverPort);

        const assignment = [
            { topic: topicNames[0], partition: 0, offset: 0 },
            { topic: topicNames[1], partition: 0, offset: 0 }
        ];

        // Filter where user.last_name is Berry
        const filters = {
            'user.last_name': 'Berry'
        }

        client.on('ready', () => {
            client.emitAsync('subscribe', assignment)
            .then((subscribedTopics) => {
                return client.emitAsync('filter', filters)
            })
            .then((r) => {
                // Consume two messages
                return Promise.all([
                    client.emitAsync('consume', null),
                    client.emitAsync('consume', null)
                ]);
            })
            .then((messages) => {
                // Look for each of the following topic and offsets
                // to have been consumed.
                let shouldHave = [
                    { topic: topicNames[0], offset: 0 },
                    { topic: topicNames[1], offset: 0 }
                ]
                assert.equal(messages.length, shouldHave.length, `should have consumed ${shouldHave.length} messages`);
                assert.topicOffsetsInMessages(messages, shouldHave);
            })
            .finally(() => {
                client.disconnect();
                done();
            });
        });
    });

    it('should consume two messages from two topics with a regex filter', function(done) {
        const client = createClient(serverPort);

        const assignment = [
            { topic: topicNames[0], partition: 0, offset: 0 },
            { topic: topicNames[1], partition: 0, offset: 0 }
        ];

        // Filter where name matches a regex
        const filters = {
            'name': '/(green|red) doors?$/'
        }

        client.on('ready', () => {
            client.emitAsync('subscribe', assignment)
            .then((subscribedTopics) => {
                return client.emitAsync('filter', filters)
            })
            .then((filters) => {
                // Consume two messages
                return Promise.all([
                    client.emitAsync('consume', null),
                    client.emitAsync('consume', null)
                ]);
            })
            .then((messages) => {
                // Look for each of the following topic and offsets
                // to have been consumed.
                let shouldHave = [
                    { topic: topicNames[1], offset: 0 },
                    { topic: topicNames[1], offset: 1 }
                ]
                assert.equal(messages.length, shouldHave.length, `should have consumed ${shouldHave.length} messages`);
                assert.topicOffsetsInMessages(messages, shouldHave);
            })
            .finally(() => {
                client.disconnect();
                done();
            });
        });
    });

    it('should consume one message from two topics with a dotted and a regex filter', function(done) {
        const client = createClient(serverPort);

        const assignment = [
            { topic: topicNames[0], partition: 0, offset: 0 },
            { topic: topicNames[1], partition: 0, offset: 0 }
        ];

        // Filter where user.last_name is Berry and name matches a regex
        const filters = {
            'user.last_name': 'Berry',
            'name': '/(green|red) doors?$/'
        }

        client.on('ready', () => {
            client.emitAsync('subscribe', assignment)
            .then((subscribedTopics) => {
                return client.emitAsync('filter', filters)
            })
            .then(() => {
                // consume one message
                return client.emitAsync('consume', null)
            })
            .then((msg) => {
                // Look for each of the following topic and offsets
                // to have been consumed.
                let shouldHave = [
                    { topic: topicNames[1], offset: 0 },
                ]
                assert.topicOffsetsInMessages([msg], shouldHave);
            })
            .finally(() => {
                client.disconnect();
                done();
            });
        });
    });

    it('should fail filter with just a string', function(done) {
        const client = createClient(serverPort);

        const assignment = [
            { topic: topicNames[0], partition: 0, offset: 0 },
            { topic: topicNames[1], partition: 0, offset: 0 }
        ];

        // invalid filters, not an object
        const filters = 'this will fail';

        client.on('ready', () => {
            client.emitAsync('subscribe', assignment)
            .then((subscribedTopics) => {
                return client.emitAsync('filter', filters)
            })
            .catch((e) => {
                assert.errorNameEqual(e, 'InvalidFilterError');
            })
            .finally(() => {
                client.disconnect();
                done();
            });
        });
    });

    it('should fail filter with an object filter', function(done) {
        const client = createClient(serverPort);

        const assignment = [
            { topic: topicNames[0], partition: 0, offset: 0 },
            { topic: topicNames[1], partition: 0, offset: 0 }
        ];

        // Filter where name matches a bad regex
        const filters = {
            'name': {'this will': 'fail'}
        }

        client.on('ready', () => {
            client.emitAsync('subscribe', assignment)
            .then((subscribedTopics) => {
                return client.emitAsync('filter', filters)
            })
            .catch((e) => {
                assert.errorNameEqual(e, 'InvalidFilterError');
            })
            .finally(() => {
                client.disconnect();
                done();
            });
        });
    });

    it('should fail filter with a bad regex', function(done) {
        const client = createClient(serverPort);

        const assignment = [
            { topic: topicNames[0], partition: 0, offset: 0 },
            { topic: topicNames[1], partition: 0, offset: 0 }
        ];

        // Filter where name matches a bad regex
        const filters = {
            'name': '/(green|red doors?$/'
        }

        client.on('ready', () => {
            client.emitAsync('subscribe', assignment)
            .then((subscribedTopics) => {
                return client.emitAsync('filter', filters)
            })
            .catch((e) => {
                assert.errorNameEqual(e, 'InvalidFilterError');
            })
            .finally(() => {
                client.disconnect();
                done();
            });
        });
    });

    it('should fail filter with an unsafe regex', function(done) {
        const client = createClient(serverPort);

        const assignment = [
            { topic: topicNames[0], partition: 0, offset: 0 },
            { topic: topicNames[1], partition: 0, offset: 0 }
        ];

        // Filter where name matches a bad regex
        const filters = {
            'name': '/(a+){10}/'
        }

        client.on('ready', () => {
            client.emitAsync('subscribe', assignment)
            .then((subscribedTopics) => {
                return client.emitAsync('filter', filters)
            })
            .catch((e) => {
                assert.errorNameEqual(e, 'InvalidFilterError');
            })
            .finally(() => {
                client.disconnect();
                done();
            });
        });
    });

    it('should reset filters', function(done) {
        const client = createClient(serverPort);

        const assignment = [
            { topic: topicNames[0], partition: 0, offset: 0 },
            { topic: topicNames[1], partition: 0, offset: 0 }
        ];

        // Filter where price is 25.00
        const filters = {
            'price': 25.00
        }

        client.on('ready', () => {

            client.emitAsync('subscribe', assignment)
            .then((subscribedTopics) => {
                return client.emitAsync('filter', filters)
            })
            .then((returnedFilters) => {
                return client.emitAsync('filter', undefined);
            })
            .then((returnedFilters) => {
                assert.equal(returnedFilters, undefined, 'filters should be reset to undefined');
            })
            .finally(() => {
                client.disconnect();
                done();
            });
        });
    });


    // == Test push based consume with start

    it('should handle three messages from two topics', function(done) {
        const client = createClient(serverPort);

        const assignment = [
            { topic: topicNames[0], partition: 0, offset: 0 },
            { topic: topicNames[1], partition: 0, offset: 0 }
        ];

        // Collect messages
        var messages = [];
        client.on('message', (msg) => {
            messages.push(msg);
        });

        client.on('ready', () => {
            client.emitAsync('subscribe', assignment)
            .then((subscribedTopics) => {
                // start consuming, the on message handler will collect them
                return client.emitAsync('start', null);
            })
            // wait 3 seconds to finish getting messages
            .delay(3000)
            .then(() => {
                // Look for each of the following topic and offsets
                // to have been consumed.
                let shouldHave = [
                    { topic: topicNames[0], offset: 0 },
                    { topic: topicNames[1], offset: 0 },
                    { topic: topicNames[1], offset: 1 }
                ]
                assert.equal(messages.length, shouldHave.length, `should have consumed ${shouldHave.length} messages, but consumed ${messages.length}`);
                assert.topicOffsetsInMessages(messages, shouldHave);
            })
            .finally(() => {
                client.disconnect();
                done();
            });
        });
    });


    it('should handle one message from two topics with a dotted and a regex filter', function(done) {
        const client = createClient(serverPort);

        const assignment = [
            { topic: topicNames[0], partition: 0, offset: 0 },
            { topic: topicNames[1], partition: 0, offset: 0 }
        ];

        // Filter where user.last_name is Berry and name matches a regex
        const filters = {
            'user.last_name': 'Berry',
            'name': '/(green|red) doors?$/'
        }

        // Collect messages
        var messages = [];
        client.on('message', (msg) => {
            messages.push(msg);
        });

        client.on('ready', () => {
            client.emitAsync('subscribe', assignment)
            .then((subscribedTopics) => {
                return client.emitAsync('filter', filters)
            })
            .then(() => {
                // start consuming, the on message handler will collect them
                return client.emitAsync('start', null);
            })
            // wait 3 seconds to finish getting messages
            .delay(3000)
            .then(() => {
                // Look for each of the following topic and offsets
                // to have been consumed.
                let shouldHave = [
                    { topic: topicNames[1], offset: 0 },
                ]
                assert.equal(messages.length, shouldHave.length, `should have consumed ${shouldHave.length} messages, but consumed ${messages.length}`);
                assert.topicOffsetsInMessages(messages, shouldHave);
            })
            .finally(() => {
                client.disconnect();
                done();
            });
        });
    });

    it('should fail start if not yet subscribed', function(done) {
        const client = createClient(serverPort);

        client.on('ready', (availableTopics) => {
            client.emitAsync('start', null)
            .then(() => {
                // should not get here!
                assert.ok(false, 'unsubscribed consume must error')
            })
            .catch((e) => {
                assert.errorNameEqual(e, 'NotSubscribedError');
            })
            .finally(() => {
                client.disconnect();
                done();
            });
        })
    });

    it('should fail start if already started', function(done) {
        const client = createClient(serverPort);

        const assignment = [
            { topic: topicNames[0], partition: 0, offset: 0 },
        ];

        client.on('ready', () => {
            client.emitAsync('subscribe', assignment)
            .then((subscribedTopics) => {
                client.emitAsync('start', null);
            })
            .then(() => {
                // call start again
                client.emitAsync('start', null);
            })
            .catch((e) => {
                assert.errorNameEqual(e, 'AlreadyStartedError');
            })
            .finally(() => {
                client.disconnect();
                done();
            });
        });
    });

    it('should fail start if already started and handle an err socket event', function(done) {
        const client = createClient(serverPort);

        const assignment = [
            { topic: topicNames[0], partition: 0, offset: 0 },
        ];

        client.on('ready', () => {
            client.on('err', (e) => {
                assert.errorNameEqual(e, 'AlreadyStartedError');
            });

            client.emitAsync('subscribe', assignment)
            .then((subscribedTopics) => {
                client.emitAsync('start', null);
            })
            .then(() => {
                // call start again
                client.emitAsync('start', null);
            })
            .catch((e) => {
                // do nothing, we will check that the err socket event
                // handler gets the error.
            })
            .finally(() => {
                client.disconnect();
                done();
            });
        });
    });


    // == Test stop ==

    it('should do nothing if stopped before started', function(done) {
        const client = createClient(serverPort);

        const assignment = [
            { topic: topicNames[0], partition: 0, offset: 0 },
            { topic: topicNames[1], partition: 0, offset: 0 }
        ];

        client.on('ready', () => {
            client.emitAsync('subscribe', assignment)
            .then((subscribedTopics) => {
                // start consuming, the on message handler will collect them
                client.emitAsync('stop', null);
            })
            // Stop and assert that nothing bad happened.
            .then(() => {
                assert.ok(true);
            })
            .finally(() => {
                client.disconnect();
                done();
            });
        });
    });

    it('should handle three messages from two topics with stop and resume', function(done) {
        const client = createClient(serverPort);

        const assignment = [
            { topic: topicNames[0], partition: 0, offset: 0 },
            { topic: topicNames[1], partition: 0, offset: 0 }
        ];

        // Collect messages
        var messages = [];
        client.on('message', (msg) => {
            messages.push(msg);
        });

        client.on('ready', () => {
            client.emitAsync('subscribe', assignment)
            .then((subscribedTopics) => {
                // start consuming, the on message handler will collect them
                client.emitAsync('start', null);
            })
            // Stop as soon as possible.
            .then(() => {
                client.emitAsync('stop', null);
            })
            // wait 1 seconds before resuming
            .delay(1000)
            // then resume
            .then(() => {
                return client.emitAsync('start', null);
            })
            // wait 3 seconds to finish getting messages
            .delay(3000)
            .then(() => {
                // Look for each of the following topic and offsets
                // to have been consumed.
                let shouldHave = [
                    { topic: topicNames[0], offset: 0 },
                    { topic: topicNames[1], offset: 0 },
                    { topic: topicNames[1], offset: 1 }
                ]
                assert.equal(messages.length, shouldHave.length, `should have consumed ${shouldHave.length} messages, but consumed ${messages.length}`);
                assert.topicOffsetsInMessages(messages, shouldHave);
            })
            .finally(() => {
                client.disconnect();
                done();
            });
        });
    });


    // == Test custom message deserializer

    it('should take a custom message deserializer and use it', function(done) {

        const shouldBe = {'i am': 'not a good deserializer'}

        // create a custom Kasocki server with a custom message deserializer
        // for this test.
        const customDeserializingServerPort = 6092;
        const customDeserializingServer = new TestKasockiServer(
            customDeserializingServerPort,
            {
                // configure this Kasocki server with a pretty useless
                // message deserializer function, just for testing this feature.
                deserializer: function(kafkaMessage) {
                    return shouldBe;
                }
            }
        );
        customDeserializingServer.listen();

        const client = createClient(customDeserializingServerPort);

        const assignment = [
            { topic: topicNames[0], partition: 0, offset: 0 },
        ];

        client.on('ready', () => {
            client.emitAsync('subscribe', assignment)
            .then(() => {
                client.emitAsync('consume', undefined)
                .then((msg) => {
                    assert.deepEqual(msg, shouldBe, 'should custom deserialize message');
                })
                .finally(() => {
                    client.disconnect();
                    customDeserializingServer.close();
                    done();
                })
            })
        })
    });

    it('should not throw error to client for deserialization error', function(done) {
        // create a custom Kasocki server with a custom message deserializer
        // for this test.
        const customDeserializingServerPort = 6093;
        const customDeserializingServer = new TestKasockiServer(
            customDeserializingServerPort,
            {
                // configure this Kasocki server with a pretty useless
                // message deserializer function, just for testing this feature.
                deserializer: function(kafkaMessage) {
                    // throw an error the first time the message is called.
                    if (kafkaMessage.offset === 0) {
                        throw new Error('Client should not see this');
                    }
                    // else just return something we can check
                    else {
                        return {offset: kafkaMessage.offset};
                    }
                }
            }
        );
        customDeserializingServer.listen();

        const client = createClient(customDeserializingServerPort);

        const assignment = [
            { topic: topicNames[1], partition: 0, offset: 0 },
        ];

        client.on('ready', () => {
            client.emitAsync('subscribe', assignment)
            .then(() => {
                client.emitAsync('consume', undefined)
                .then((msg) => {
                    // offset 0 should have been skipped because of the
                    // Error thrown when offset === 0 by the deserializer.
                    assert.deepEqual(msg, {'offset': 1}, 'should skip first message because of DeserializationError');
                })
                .finally(() => {
                    client.disconnect();
                    customDeserializingServer.close();
                    done();
                })
            })
        })
    });

});<|MERGE_RESOLUTION|>--- conflicted
+++ resolved
@@ -627,12 +627,10 @@
     });
 
     it('should subscribe and consume with offset reset to latest', function(done) {
-<<<<<<< HEAD
-=======
         // Since we will produce data to kasocki_test_04, it is reserved for
         // this test only.
         const topicName = 'kasocki_test_04';
->>>>>>> 2984d8bf
+
         const kafka = require('node-rdkafka');
         var producer = new kafka.Producer({
           'metadata.broker.list': 'localhost:9092',
@@ -647,17 +645,10 @@
 
         producer.connectAsync(undefined)
         .then(() => {
-<<<<<<< HEAD
-            const topic = producer.Topic(topicNames[1], {'request.required.acks': 1});
-
-            const client = createClient(serverPort);
-            const assignment = [ { topic: topicNames[1], partition: 0, offset: 99999999999 } ];
-=======
             const topic = producer.Topic(topicName, {'request.required.acks': 1});
 
             const client = createClient(serverPort);
             const assignment = [ { topic: topicName, partition: 0, offset: 99999999999 } ];
->>>>>>> 2984d8bf
 
             client.on('ready', (availableTopics) => {
                 client.emitAsync('subscribe', assignment)
@@ -689,15 +680,9 @@
                     });
                 })
                 .then((msg) => {
-<<<<<<< HEAD
-                    // fixture_kafka.sh should have set up 2 message in topicNames[1] (kasocki_test_02).
-                    // Since we produced 1 more message, we should have consumed the 3rd message at offset 2.
-                    assert.equal(msg._kafka.offset, 2, `offset should have reset to latest in ${topicNames[1]}`);
-=======
                     // fixture_kafka.sh should have set up 2 messages in kasocki_test_04.
                     // Since we produced 1 more message, we should have consumed the 3rd message at offset 2.
                     assert.equal(msg._kafka.offset, 2, `offset should have reset to latest in ${topicName}`);
->>>>>>> 2984d8bf
                 })
                 .finally(() => {
                     client.disconnect();
